# type: ignore
import base64
import binascii
import copy
import html
import json
import mimetypes
import os
import re
import shutil
import subprocess
import sys
import tempfile
import traceback
import zipfile
from xml.dom import minidom
from typing import Any, Dict, List, Optional, Union
from pathlib import Path
from urllib.parse import parse_qs, quote, unquote, urlparse, urlunparse
from warnings import warn, resetwarnings, catch_warnings

import mammoth
import markdownify
import olefile
import pandas as pd
import pdfminer
import pdfminer.high_level
import pptx

# File-format detection
import puremagic
import requests
from bs4 import BeautifulSoup
from charset_normalizer import from_path

<<<<<<< HEAD
# Override mimetype for csv to fix issue on windows
mimetypes.add_type("text/csv", ".csv")
=======
# Azure imports
from azure.ai.documentintelligence import DocumentIntelligenceClient
from azure.ai.documentintelligence.models import (
    AnalyzeDocumentRequest,
    AnalyzeResult,
    DocumentAnalysisFeature,
)
from azure.identity import DefaultAzureCredential

# TODO: currently, there is a bug in the document intelligence SDK with importing the "ContentFormat" enum.
# This constant is a temporary fix until the bug is resolved.
CONTENT_FORMAT = "markdown"
>>>>>>> 2a4f7bb6

# Optional Transcription support
IS_AUDIO_TRANSCRIPTION_CAPABLE = False
try:
    # Using warnings' catch_warnings to catch
    # pydub's warning of ffmpeg or avconv missing
    with catch_warnings(record=True) as w:
        import pydub

        if w:
            raise ModuleNotFoundError
    import speech_recognition as sr

    IS_AUDIO_TRANSCRIPTION_CAPABLE = True
except ModuleNotFoundError:
    pass
finally:
    resetwarnings()

# Optional YouTube transcription support
try:
    from youtube_transcript_api import YouTubeTranscriptApi

    IS_YOUTUBE_TRANSCRIPT_CAPABLE = True
except ModuleNotFoundError:
    pass


class _CustomMarkdownify(markdownify.MarkdownConverter):
    """
    A custom version of markdownify's MarkdownConverter. Changes include:

    - Altering the default heading style to use '#', '##', etc.
    - Removing javascript hyperlinks.
    - Truncating images with large data:uri sources.
    - Ensuring URIs are properly escaped, and do not conflict with Markdown syntax
    """

    def __init__(self, **options: Any):
        options["heading_style"] = options.get("heading_style", markdownify.ATX)
        # Explicitly cast options to the expected type if necessary
        super().__init__(**options)

    def convert_hn(self, n: int, el: Any, text: str, convert_as_inline: bool) -> str:
        """Same as usual, but be sure to start with a new line"""
        if not convert_as_inline:
            if not re.search(r"^\n", text):
                return "\n" + super().convert_hn(n, el, text, convert_as_inline)  # type: ignore

        return super().convert_hn(n, el, text, convert_as_inline)  # type: ignore

    def convert_a(self, el: Any, text: str, convert_as_inline: bool):
        """Same as usual converter, but removes Javascript links and escapes URIs."""
        prefix, suffix, text = markdownify.chomp(text)  # type: ignore
        if not text:
            return ""
        href = el.get("href")
        title = el.get("title")

        # Escape URIs and skip non-http or file schemes
        if href:
            try:
                parsed_url = urlparse(href)  # type: ignore
                if parsed_url.scheme and parsed_url.scheme.lower() not in ["http", "https", "file"]:  # type: ignore
                    return "%s%s%s" % (prefix, text, suffix)
                href = urlunparse(parsed_url._replace(path=quote(unquote(parsed_url.path))))  # type: ignore
            except ValueError:  # It's not clear if this ever gets thrown
                return "%s%s%s" % (prefix, text, suffix)

        # For the replacement see #29: text nodes underscores are escaped
        if (
            self.options["autolinks"]
            and text.replace(r"\_", "_") == href
            and not title
            and not self.options["default_title"]
        ):
            # Shortcut syntax
            return "<%s>" % href
        if self.options["default_title"] and not title:
            title = href
        title_part = ' "%s"' % title.replace('"', r"\"") if title else ""
        return (
            "%s[%s](%s%s)%s" % (prefix, text, href, title_part, suffix)
            if href
            else text
        )

    def convert_img(self, el: Any, text: str, convert_as_inline: bool) -> str:
        """Same as usual converter, but removes data URIs"""

        alt = el.attrs.get("alt", None) or ""
        src = el.attrs.get("src", None) or ""
        title = el.attrs.get("title", None) or ""
        title_part = ' "%s"' % title.replace('"', r"\"") if title else ""
        if (
            convert_as_inline
            and el.parent.name not in self.options["keep_inline_images_in"]
        ):
            return alt

        # Remove dataURIs
        if src.startswith("data:"):
            src = src.split(",")[0] + "..."

        return "![%s](%s%s)" % (alt, src, title_part)

    def convert_soup(self, soup: Any) -> str:
        return super().convert_soup(soup)  # type: ignore


class DocumentConverterResult:
    """The result of converting a document to text."""

    def __init__(self, title: Union[str, None] = None, text_content: str = ""):
        self.title: Union[str, None] = title
        self.text_content: str = text_content


class DocumentConverter:
    """Abstract superclass of all DocumentConverters."""

    def convert(
        self, local_path: str, **kwargs: Any
    ) -> Union[None, DocumentConverterResult]:
        raise NotImplementedError()


class PlainTextConverter(DocumentConverter):
    """Anything with content type text/plain"""

    def convert(
        self, local_path: str, **kwargs: Any
    ) -> Union[None, DocumentConverterResult]:
        # Guess the content type from any file extension that might be around
        content_type, _ = mimetypes.guess_type(
            "__placeholder" + kwargs.get("file_extension", "")
        )

        # Only accept text files
        if content_type is None:
            return None
        elif all(
            not content_type.lower().startswith(type_prefix)
            for type_prefix in ["text/", "application/json"]
        ):
            return None

        text_content = str(from_path(local_path).best())
        return DocumentConverterResult(
            title=None,
            text_content=text_content,
        )


class HtmlConverter(DocumentConverter):
    """Anything with content type text/html"""

    def convert(
        self, local_path: str, **kwargs: Any
    ) -> Union[None, DocumentConverterResult]:
        # Bail if not html
        extension = kwargs.get("file_extension", "")
        if extension.lower() not in [".html", ".htm"]:
            return None

        result = None
        with open(local_path, "rt", encoding="utf-8") as fh:
            result = self._convert(fh.read())

        return result

    def _convert(self, html_content: str) -> Union[None, DocumentConverterResult]:
        """Helper function that converts an HTML string."""

        # Parse the string
        soup = BeautifulSoup(html_content, "html.parser")

        # Remove javascript and style blocks
        for script in soup(["script", "style"]):
            script.extract()

        # Print only the main content
        body_elm = soup.find("body")
        webpage_text = ""
        if body_elm:
            webpage_text = _CustomMarkdownify().convert_soup(body_elm)
        else:
            webpage_text = _CustomMarkdownify().convert_soup(soup)

        assert isinstance(webpage_text, str)

        # remove leading and trailing \n
        webpage_text = webpage_text.strip()

        return DocumentConverterResult(
            title=None if soup.title is None else soup.title.string,
            text_content=webpage_text,
        )


class RSSConverter(DocumentConverter):
    """Convert RSS / Atom type to markdown"""

    def convert(
        self, local_path: str, **kwargs
    ) -> Union[None, DocumentConverterResult]:
        # Bail if not RSS type
        extension = kwargs.get("file_extension", "")
        if extension.lower() not in [".xml", ".rss", ".atom"]:
            return None
        try:
            doc = minidom.parse(local_path)
        except BaseException as _:
            return None
        result = None
        if doc.getElementsByTagName("rss"):
            # A RSS feed must have a root element of <rss>
            result = self._parse_rss_type(doc)
        elif doc.getElementsByTagName("feed"):
            root = doc.getElementsByTagName("feed")[0]
            if root.getElementsByTagName("entry"):
                # An Atom feed must have a root element of <feed> and at least one <entry>
                result = self._parse_atom_type(doc)
            else:
                return None
        else:
            # not rss or atom
            return None

        return result

    def _parse_atom_type(
        self, doc: minidom.Document
    ) -> Union[None, DocumentConverterResult]:
        """Parse the type of an Atom feed.

        Returns None if the feed type is not recognized or something goes wrong.
        """
        try:
            root = doc.getElementsByTagName("feed")[0]
            title = self._get_data_by_tag_name(root, "title")
            subtitle = self._get_data_by_tag_name(root, "subtitle")
            entries = root.getElementsByTagName("entry")
            md_text = f"# {title}\n"
            if subtitle:
                md_text += f"{subtitle}\n"
            for entry in entries:
                entry_title = self._get_data_by_tag_name(entry, "title")
                entry_summary = self._get_data_by_tag_name(entry, "summary")
                entry_updated = self._get_data_by_tag_name(entry, "updated")
                entry_content = self._get_data_by_tag_name(entry, "content")

                if entry_title:
                    md_text += f"\n## {entry_title}\n"
                if entry_updated:
                    md_text += f"Updated on: {entry_updated}\n"
                if entry_summary:
                    md_text += self._parse_content(entry_summary)
                if entry_content:
                    md_text += self._parse_content(entry_content)

            return DocumentConverterResult(
                title=title,
                text_content=md_text,
            )
        except BaseException as _:
            return None

    def _parse_rss_type(
        self, doc: minidom.Document
    ) -> Union[None, DocumentConverterResult]:
        """Parse the type of an RSS feed.

        Returns None if the feed type is not recognized or something goes wrong.
        """
        try:
            root = doc.getElementsByTagName("rss")[0]
            channel = root.getElementsByTagName("channel")
            if not channel:
                return None
            channel = channel[0]
            channel_title = self._get_data_by_tag_name(channel, "title")
            channel_description = self._get_data_by_tag_name(channel, "description")
            items = channel.getElementsByTagName("item")
            if channel_title:
                md_text = f"# {channel_title}\n"
            if channel_description:
                md_text += f"{channel_description}\n"
            if not items:
                items = []
            for item in items:
                title = self._get_data_by_tag_name(item, "title")
                description = self._get_data_by_tag_name(item, "description")
                pubDate = self._get_data_by_tag_name(item, "pubDate")
                content = self._get_data_by_tag_name(item, "content:encoded")

                if title:
                    md_text += f"\n## {title}\n"
                if pubDate:
                    md_text += f"Published on: {pubDate}\n"
                if description:
                    md_text += self._parse_content(description)
                if content:
                    md_text += self._parse_content(content)

            return DocumentConverterResult(
                title=channel_title,
                text_content=md_text,
            )
        except BaseException as _:
            print(traceback.format_exc())
            return None

    def _parse_content(self, content: str) -> str:
        """Parse the content of an RSS feed item"""
        try:
            # using bs4 because many RSS feeds have HTML-styled content
            soup = BeautifulSoup(content, "html.parser")
            return _CustomMarkdownify().convert_soup(soup)
        except BaseException as _:
            return content

    def _get_data_by_tag_name(
        self, element: minidom.Element, tag_name: str
    ) -> Union[str, None]:
        """Get data from first child element with the given tag name.
        Returns None when no such element is found.
        """
        nodes = element.getElementsByTagName(tag_name)
        if not nodes:
            return None
        fc = nodes[0].firstChild
        if fc:
            return fc.data
        return None


class WikipediaConverter(DocumentConverter):
    """Handle Wikipedia pages separately, focusing only on the main document content."""

    def convert(
        self, local_path: str, **kwargs: Any
    ) -> Union[None, DocumentConverterResult]:
        # Bail if not Wikipedia
        extension = kwargs.get("file_extension", "")
        if extension.lower() not in [".html", ".htm"]:
            return None
        url = kwargs.get("url", "")
        if not re.search(r"^https?:\/\/[a-zA-Z]{2,3}\.wikipedia.org\/", url):
            return None

        # Parse the file
        soup = None
        with open(local_path, "rt", encoding="utf-8") as fh:
            soup = BeautifulSoup(fh.read(), "html.parser")

        # Remove javascript and style blocks
        for script in soup(["script", "style"]):
            script.extract()

        # Print only the main content
        body_elm = soup.find("div", {"id": "mw-content-text"})
        title_elm = soup.find("span", {"class": "mw-page-title-main"})

        webpage_text = ""
        main_title = None if soup.title is None else soup.title.string

        if body_elm:
            # What's the title
            if title_elm and len(title_elm) > 0:
                main_title = title_elm.string  # type: ignore
                assert isinstance(main_title, str)

            # Convert the page
            webpage_text = f"# {main_title}\n\n" + _CustomMarkdownify().convert_soup(
                body_elm
            )
        else:
            webpage_text = _CustomMarkdownify().convert_soup(soup)

        return DocumentConverterResult(
            title=main_title,
            text_content=webpage_text,
        )


class YouTubeConverter(DocumentConverter):
    """Handle YouTube specially, focusing on the video title, description, and transcript."""

    def convert(
        self, local_path: str, **kwargs: Any
    ) -> Union[None, DocumentConverterResult]:
        # Bail if not YouTube
        extension = kwargs.get("file_extension", "")
        if extension.lower() not in [".html", ".htm"]:
            return None
        url = kwargs.get("url", "")
        if not url.startswith("https://www.youtube.com/watch?"):
            return None

        # Parse the file
        soup = None
        with open(local_path, "rt", encoding="utf-8") as fh:
            soup = BeautifulSoup(fh.read(), "html.parser")

        # Read the meta tags
        assert soup.title is not None and soup.title.string is not None
        metadata: Dict[str, str] = {"title": soup.title.string}
        for meta in soup(["meta"]):
            for a in meta.attrs:
                if a in ["itemprop", "property", "name"]:
                    metadata[meta[a]] = meta.get("content", "")
                    break

        # We can also try to read the full description. This is more prone to breaking, since it reaches into the page implementation
        try:
            for script in soup(["script"]):
                content = script.text
                if "ytInitialData" in content:
                    lines = re.split(r"\r?\n", content)
                    obj_start = lines[0].find("{")
                    obj_end = lines[0].rfind("}")
                    if obj_start >= 0 and obj_end >= 0:
                        data = json.loads(lines[0][obj_start : obj_end + 1])
                        attrdesc = self._findKey(data, "attributedDescriptionBodyText")  # type: ignore
                        if attrdesc:
                            metadata["description"] = str(attrdesc["content"])
                    break
        except Exception:
            pass

        # Start preparing the page
        webpage_text = "# YouTube\n"

        title = self._get(metadata, ["title", "og:title", "name"])  # type: ignore
        assert isinstance(title, str)

        if title:
            webpage_text += f"\n## {title}\n"

        stats = ""
        views = self._get(metadata, ["interactionCount"])  # type: ignore
        if views:
            stats += f"- **Views:** {views}\n"

        keywords = self._get(metadata, ["keywords"])  # type: ignore
        if keywords:
            stats += f"- **Keywords:** {keywords}\n"

        runtime = self._get(metadata, ["duration"])  # type: ignore
        if runtime:
            stats += f"- **Runtime:** {runtime}\n"

        if len(stats) > 0:
            webpage_text += f"\n### Video Metadata\n{stats}\n"

        description = self._get(metadata, ["description", "og:description"])  # type: ignore
        if description:
            webpage_text += f"\n### Description\n{description}\n"

        if IS_YOUTUBE_TRANSCRIPT_CAPABLE:
            transcript_text = ""
            parsed_url = urlparse(url)  # type: ignore
            params = parse_qs(parsed_url.query)  # type: ignore
            if "v" in params:
                assert isinstance(params["v"][0], str)
                video_id = str(params["v"][0])
                try:
                    youtube_transcript_languages = kwargs.get(
                        "youtube_transcript_languages", ("en",)
                    )
                    # Must be a single transcript.
                    transcript = YouTubeTranscriptApi.get_transcript(video_id, languages=youtube_transcript_languages)  # type: ignore
                    transcript_text = " ".join([part["text"] for part in transcript])  # type: ignore
                    # Alternative formatting:
                    # formatter = TextFormatter()
                    # formatter.format_transcript(transcript)
                except Exception:
                    pass
            if transcript_text:
                webpage_text += f"\n### Transcript\n{transcript_text}\n"

        title = title if title else soup.title.string
        assert isinstance(title, str)

        return DocumentConverterResult(
            title=title,
            text_content=webpage_text,
        )

    def _get(
        self,
        metadata: Dict[str, str],
        keys: List[str],
        default: Union[str, None] = None,
    ) -> Union[str, None]:
        for k in keys:
            if k in metadata:
                return metadata[k]
        return default

    def _findKey(self, json: Any, key: str) -> Union[str, None]:  # TODO: Fix json type
        if isinstance(json, list):
            for elm in json:
                ret = self._findKey(elm, key)
                if ret is not None:
                    return ret
        elif isinstance(json, dict):
            for k in json:
                if k == key:
                    return json[k]
                else:
                    ret = self._findKey(json[k], key)
                    if ret is not None:
                        return ret
        return None


class IpynbConverter(DocumentConverter):
    """Converts Jupyter Notebook (.ipynb) files to Markdown."""

    def convert(
        self, local_path: str, **kwargs: Any
    ) -> Union[None, DocumentConverterResult]:
        # Bail if not ipynb
        extension = kwargs.get("file_extension", "")
        if extension.lower() != ".ipynb":
            return None

        # Parse and convert the notebook
        result = None
        with open(local_path, "rt", encoding="utf-8") as fh:
            notebook_content = json.load(fh)
            result = self._convert(notebook_content)

        return result

    def _convert(self, notebook_content: dict) -> Union[None, DocumentConverterResult]:
        """Helper function that converts notebook JSON content to Markdown."""
        try:
            md_output = []
            title = None

            for cell in notebook_content.get("cells", []):
                cell_type = cell.get("cell_type", "")
                source_lines = cell.get("source", [])

                if cell_type == "markdown":
                    md_output.append("".join(source_lines))

                    # Extract the first # heading as title if not already found
                    if title is None:
                        for line in source_lines:
                            if line.startswith("# "):
                                title = line.lstrip("# ").strip()
                                break

                elif cell_type == "code":
                    # Code cells are wrapped in Markdown code blocks
                    md_output.append(f"```python\n{''.join(source_lines)}\n```")
                elif cell_type == "raw":
                    md_output.append(f"```\n{''.join(source_lines)}\n```")

            md_text = "\n\n".join(md_output)

            # Check for title in notebook metadata
            title = notebook_content.get("metadata", {}).get("title", title)

            return DocumentConverterResult(
                title=title,
                text_content=md_text,
            )

        except Exception as e:
            raise FileConversionException(
                f"Error converting .ipynb file: {str(e)}"
            ) from e


class BingSerpConverter(DocumentConverter):
    """
    Handle Bing results pages (only the organic search results).
    NOTE: It is better to use the Bing API
    """

    def convert(self, local_path, **kwargs) -> Union[None, DocumentConverterResult]:
        # Bail if not a Bing SERP
        extension = kwargs.get("file_extension", "")
        if extension.lower() not in [".html", ".htm"]:
            return None
        url = kwargs.get("url", "")
        if not re.search(r"^https://www\.bing\.com/search\?q=", url):
            return None

        # Parse the query parameters
        parsed_params = parse_qs(urlparse(url).query)
        query = parsed_params.get("q", [""])[0]

        # Parse the file
        soup = None
        with open(local_path, "rt", encoding="utf-8") as fh:
            soup = BeautifulSoup(fh.read(), "html.parser")

        # Clean up some formatting
        for tptt in soup.find_all(class_="tptt"):
            if hasattr(tptt, "string") and tptt.string:
                tptt.string += " "
        for slug in soup.find_all(class_="algoSlug_icon"):
            slug.extract()

        # Parse the algorithmic results
        _markdownify = _CustomMarkdownify()
        results = list()
        for result in soup.find_all(class_="b_algo"):
            # Rewrite redirect urls
            for a in result.find_all("a", href=True):
                parsed_href = urlparse(a["href"])
                qs = parse_qs(parsed_href.query)

                # The destination is contained in the u parameter,
                # but appears to be base64 encoded, with some prefix
                if "u" in qs:
                    u = (
                        qs["u"][0][2:].strip() + "=="
                    )  # Python 3 doesn't care about extra padding

                    try:
                        # RFC 4648 / Base64URL" variant, which uses "-" and "_"
                        a["href"] = base64.b64decode(u, altchars="-_").decode("utf-8")
                    except UnicodeDecodeError:
                        pass
                    except binascii.Error:
                        pass

            # Convert to markdown
            md_result = _markdownify.convert_soup(result).strip()
            lines = [line.strip() for line in re.split(r"\n+", md_result)]
            results.append("\n".join([line for line in lines if len(line) > 0]))

        webpage_text = (
            f"## A Bing search for '{query}' found the following results:\n\n"
            + "\n\n".join(results)
        )

        return DocumentConverterResult(
            title=None if soup.title is None else soup.title.string,
            text_content=webpage_text,
        )


class PdfConverter(DocumentConverter):
    """
    Converts PDFs to Markdown. Most style information is ignored, so the results are essentially plain-text.
    """

    def convert(self, local_path, **kwargs) -> Union[None, DocumentConverterResult]:
        # Bail if not a PDF
        extension = kwargs.get("file_extension", "")
        if extension.lower() != ".pdf":
            return None

        return DocumentConverterResult(
            title=None,
            text_content=pdfminer.high_level.extract_text(local_path),
        )


class DocxConverter(HtmlConverter):
    """
    Converts DOCX files to Markdown. Style information (e.g.m headings) and tables are preserved where possible.
    """

    def convert(self, local_path, **kwargs) -> Union[None, DocumentConverterResult]:
        # Bail if not a DOCX
        extension = kwargs.get("file_extension", "")
        if extension.lower() != ".docx":
            return None

        result = None
        with open(local_path, "rb") as docx_file:
            style_map = kwargs.get("style_map", None)

            result = mammoth.convert_to_html(docx_file, style_map=style_map)
            html_content = result.value
            result = self._convert(html_content)

        return result


class XlsxConverter(HtmlConverter):
    """
    Converts XLSX files to Markdown, with each sheet presented as a separate Markdown table.
    """

    def convert(self, local_path, **kwargs) -> Union[None, DocumentConverterResult]:
        # Bail if not a XLSX
        extension = kwargs.get("file_extension", "")
        if extension.lower() != ".xlsx":
            return None

        sheets = pd.read_excel(local_path, sheet_name=None, engine="openpyxl")
        md_content = ""
        for s in sheets:
            md_content += f"## {s}\n"
            html_content = sheets[s].to_html(index=False)
            md_content += self._convert(html_content).text_content.strip() + "\n\n"

        return DocumentConverterResult(
            title=None,
            text_content=md_content.strip(),
        )


class XlsConverter(HtmlConverter):
    """
    Converts XLS files to Markdown, with each sheet presented as a separate Markdown table.
    """

    def convert(self, local_path, **kwargs) -> Union[None, DocumentConverterResult]:
        # Bail if not a XLS
        extension = kwargs.get("file_extension", "")
        if extension.lower() != ".xls":
            return None

        sheets = pd.read_excel(local_path, sheet_name=None, engine="xlrd")
        md_content = ""
        for s in sheets:
            md_content += f"## {s}\n"
            html_content = sheets[s].to_html(index=False)
            md_content += self._convert(html_content).text_content.strip() + "\n\n"

        return DocumentConverterResult(
            title=None,
            text_content=md_content.strip(),
        )


class PptxConverter(HtmlConverter):
    """
    Converts PPTX files to Markdown. Supports heading, tables and images with alt text.
    """

    def _get_llm_description(
        self, llm_client, llm_model, image_blob, content_type, prompt=None
    ):
        if prompt is None or prompt.strip() == "":
            prompt = "Write a detailed alt text for this image with less than 50 words."

        image_base64 = base64.b64encode(image_blob).decode("utf-8")
        data_uri = f"data:{content_type};base64,{image_base64}"

        messages = [
            {
                "role": "user",
                "content": [
                    {
                        "type": "image_url",
                        "image_url": {
                            "url": data_uri,
                        },
                    },
                    {"type": "text", "text": prompt},
                ],
            }
        ]

        response = llm_client.chat.completions.create(
            model=llm_model, messages=messages
        )
        return response.choices[0].message.content

    def convert(self, local_path, **kwargs) -> Union[None, DocumentConverterResult]:
        # Bail if not a PPTX
        extension = kwargs.get("file_extension", "")
        if extension.lower() != ".pptx":
            return None

        md_content = ""

        presentation = pptx.Presentation(local_path)
        slide_num = 0
        for slide in presentation.slides:
            slide_num += 1

            md_content += f"\n\n<!-- Slide number: {slide_num} -->\n"

            title = slide.shapes.title
            for shape in slide.shapes:
                # Pictures
                if self._is_picture(shape):
                    # https://github.com/scanny/python-pptx/pull/512#issuecomment-1713100069

                    llm_description = None
                    alt_text = None

                    llm_client = kwargs.get("llm_client")
                    llm_model = kwargs.get("llm_model")
                    if llm_client is not None and llm_model is not None:
                        try:
                            llm_description = self._get_llm_description(
                                llm_client,
                                llm_model,
                                shape.image.blob,
                                shape.image.content_type,
                            )
                        except Exception:
                            # Unable to describe with LLM
                            pass

                    if not llm_description:
                        try:
                            alt_text = shape._element._nvXxPr.cNvPr.attrib.get(
                                "descr", ""
                            )
                        except Exception:
                            # Unable to get alt text
                            pass

                    # A placeholder name
                    filename = re.sub(r"\W", "", shape.name) + ".jpg"
                    md_content += (
                        "\n!["
                        + (llm_description or alt_text or shape.name)
                        + "]("
                        + filename
                        + ")\n"
                    )

                # Tables
                if self._is_table(shape):
                    html_table = "<html><body><table>"
                    first_row = True
                    for row in shape.table.rows:
                        html_table += "<tr>"
                        for cell in row.cells:
                            if first_row:
                                html_table += "<th>" + html.escape(cell.text) + "</th>"
                            else:
                                html_table += "<td>" + html.escape(cell.text) + "</td>"
                        html_table += "</tr>"
                        first_row = False
                    html_table += "</table></body></html>"
                    md_content += (
                        "\n" + self._convert(html_table).text_content.strip() + "\n"
                    )

                # Charts
                if shape.has_chart:
                    md_content += self._convert_chart_to_markdown(shape.chart)

                # Text areas
                elif shape.has_text_frame:
                    if shape == title:
                        md_content += "# " + shape.text.lstrip() + "\n"
                    else:
                        md_content += shape.text + "\n"

            md_content = md_content.strip()

            if slide.has_notes_slide:
                md_content += "\n\n### Notes:\n"
                notes_frame = slide.notes_slide.notes_text_frame
                if notes_frame is not None:
                    md_content += notes_frame.text
                md_content = md_content.strip()

        return DocumentConverterResult(
            title=None,
            text_content=md_content.strip(),
        )

    def _is_picture(self, shape):
        if shape.shape_type == pptx.enum.shapes.MSO_SHAPE_TYPE.PICTURE:
            return True
        if shape.shape_type == pptx.enum.shapes.MSO_SHAPE_TYPE.PLACEHOLDER:
            if hasattr(shape, "image"):
                return True
        return False

    def _is_table(self, shape):
        if shape.shape_type == pptx.enum.shapes.MSO_SHAPE_TYPE.TABLE:
            return True
        return False

    def _convert_chart_to_markdown(self, chart):
        md = "\n\n### Chart"
        if chart.has_title:
            md += f": {chart.chart_title.text_frame.text}"
        md += "\n\n"
        data = []
        category_names = [c.label for c in chart.plots[0].categories]
        series_names = [s.name for s in chart.series]
        data.append(["Category"] + series_names)

        for idx, category in enumerate(category_names):
            row = [category]
            for series in chart.series:
                row.append(series.values[idx])
            data.append(row)

        markdown_table = []
        for row in data:
            markdown_table.append("| " + " | ".join(map(str, row)) + " |")
        header = markdown_table[0]
        separator = "|" + "|".join(["---"] * len(data[0])) + "|"
        return md + "\n".join([header, separator] + markdown_table[1:])


class MediaConverter(DocumentConverter):
    """
    Abstract class for multi-modal media (e.g., images and audio)
    """

    def _get_metadata(self, local_path, exiftool_path=None):
        if not exiftool_path:
            which_exiftool = shutil.which("exiftool")
            if which_exiftool:
                warn(
                    f"""Implicit discovery of 'exiftool' is disabled. If you would like to continue to use exiftool in MarkItDown, please set the exiftool_path parameter in the MarkItDown consructor. E.g., 

    md = MarkItDown(exiftool_path="{which_exiftool}")

This warning will be removed in future releases.
""",
                    DeprecationWarning,
                )

            return None
        else:
            try:
                result = subprocess.run(
                    [exiftool_path, "-json", local_path], capture_output=True, text=True
                ).stdout
                return json.loads(result)[0]
            except Exception:
                return None


class WavConverter(MediaConverter):
    """
    Converts WAV files to markdown via extraction of metadata (if `exiftool` is installed), and speech transcription (if `speech_recognition` is installed).
    """

    def convert(self, local_path, **kwargs) -> Union[None, DocumentConverterResult]:
        # Bail if not a WAV
        extension = kwargs.get("file_extension", "")
        if extension.lower() != ".wav":
            return None

        md_content = ""

        # Add metadata
        metadata = self._get_metadata(local_path, kwargs.get("exiftool_path"))
        if metadata:
            for f in [
                "Title",
                "Artist",
                "Author",
                "Band",
                "Album",
                "Genre",
                "Track",
                "DateTimeOriginal",
                "CreateDate",
                "Duration",
            ]:
                if f in metadata:
                    md_content += f"{f}: {metadata[f]}\n"

        # Transcribe
        if IS_AUDIO_TRANSCRIPTION_CAPABLE:
            try:
                transcript = self._transcribe_audio(local_path)
                md_content += "\n\n### Audio Transcript:\n" + (
                    "[No speech detected]" if transcript == "" else transcript
                )
            except Exception:
                md_content += (
                    "\n\n### Audio Transcript:\nError. Could not transcribe this audio."
                )

        return DocumentConverterResult(
            title=None,
            text_content=md_content.strip(),
        )

    def _transcribe_audio(self, local_path) -> str:
        recognizer = sr.Recognizer()
        with sr.AudioFile(local_path) as source:
            audio = recognizer.record(source)
            return recognizer.recognize_google(audio).strip()


class Mp3Converter(WavConverter):
    """
    Converts MP3 files to markdown via extraction of metadata (if `exiftool` is installed), and speech transcription (if `speech_recognition` AND `pydub` are installed).
    """

    def convert(self, local_path, **kwargs) -> Union[None, DocumentConverterResult]:
        # Bail if not a MP3
        extension = kwargs.get("file_extension", "")
        if extension.lower() != ".mp3":
            return None

        md_content = ""

        # Add metadata
        metadata = self._get_metadata(local_path, kwargs.get("exiftool_path"))
        if metadata:
            for f in [
                "Title",
                "Artist",
                "Author",
                "Band",
                "Album",
                "Genre",
                "Track",
                "DateTimeOriginal",
                "CreateDate",
                "Duration",
            ]:
                if f in metadata:
                    md_content += f"{f}: {metadata[f]}\n"

        # Transcribe
        if IS_AUDIO_TRANSCRIPTION_CAPABLE:
            handle, temp_path = tempfile.mkstemp(suffix=".wav")
            os.close(handle)
            try:
                sound = pydub.AudioSegment.from_mp3(local_path)
                sound.export(temp_path, format="wav")

                _args = dict()
                _args.update(kwargs)
                _args["file_extension"] = ".wav"

                try:
                    transcript = super()._transcribe_audio(temp_path).strip()
                    md_content += "\n\n### Audio Transcript:\n" + (
                        "[No speech detected]" if transcript == "" else transcript
                    )
                except Exception:
                    md_content += "\n\n### Audio Transcript:\nError. Could not transcribe this audio."

            finally:
                os.unlink(temp_path)

        # Return the result
        return DocumentConverterResult(
            title=None,
            text_content=md_content.strip(),
        )


class ImageConverter(MediaConverter):
    """
    Converts images to markdown via extraction of metadata (if `exiftool` is installed), OCR (if `easyocr` is installed), and description via a multimodal LLM (if an llm_client is configured).
    """

    def convert(self, local_path, **kwargs) -> Union[None, DocumentConverterResult]:
        # Bail if not an image
        extension = kwargs.get("file_extension", "")
        if extension.lower() not in [".jpg", ".jpeg", ".png"]:
            return None

        md_content = ""

        # Add metadata
        metadata = self._get_metadata(local_path, kwargs.get("exiftool_path"))
        if metadata:
            for f in [
                "ImageSize",
                "Title",
                "Caption",
                "Description",
                "Keywords",
                "Artist",
                "Author",
                "DateTimeOriginal",
                "CreateDate",
                "GPSPosition",
            ]:
                if f in metadata:
                    md_content += f"{f}: {metadata[f]}\n"

        # Try describing the image with GPTV
        llm_client = kwargs.get("llm_client")
        llm_model = kwargs.get("llm_model")
        if llm_client is not None and llm_model is not None:
            md_content += (
                "\n# Description:\n"
                + self._get_llm_description(
                    local_path,
                    extension,
                    llm_client,
                    llm_model,
                    prompt=kwargs.get("llm_prompt"),
                ).strip()
                + "\n"
            )

        return DocumentConverterResult(
            title=None,
            text_content=md_content,
        )

    def _get_llm_description(self, local_path, extension, client, model, prompt=None):
        if prompt is None or prompt.strip() == "":
            prompt = "Write a detailed caption for this image."

        data_uri = ""
        with open(local_path, "rb") as image_file:
            content_type, encoding = mimetypes.guess_type("_dummy" + extension)
            if content_type is None:
                content_type = "image/jpeg"
            image_base64 = base64.b64encode(image_file.read()).decode("utf-8")
            data_uri = f"data:{content_type};base64,{image_base64}"

        messages = [
            {
                "role": "user",
                "content": [
                    {"type": "text", "text": prompt},
                    {
                        "type": "image_url",
                        "image_url": {
                            "url": data_uri,
                        },
                    },
                ],
            }
        ]

        response = client.chat.completions.create(model=model, messages=messages)
        return response.choices[0].message.content


class OutlookMsgConverter(DocumentConverter):
    """Converts Outlook .msg files to markdown by extracting email metadata and content.

    Uses the olefile package to parse the .msg file structure and extract:
    - Email headers (From, To, Subject)
    - Email body content
    """

    def convert(
        self, local_path: str, **kwargs: Any
    ) -> Union[None, DocumentConverterResult]:
        # Bail if not a MSG file
        extension = kwargs.get("file_extension", "")
        if extension.lower() != ".msg":
            return None

        try:
            msg = olefile.OleFileIO(local_path)
            # Extract email metadata
            md_content = "# Email Message\n\n"

            # Get headers
            headers = {
                "From": self._get_stream_data(msg, "__substg1.0_0C1F001F"),
                "To": self._get_stream_data(msg, "__substg1.0_0E04001F"),
                "Subject": self._get_stream_data(msg, "__substg1.0_0037001F"),
            }

            # Add headers to markdown
            for key, value in headers.items():
                if value:
                    md_content += f"**{key}:** {value}\n"

            md_content += "\n## Content\n\n"

            # Get email body
            body = self._get_stream_data(msg, "__substg1.0_1000001F")
            if body:
                md_content += body

            msg.close()

            return DocumentConverterResult(
                title=headers.get("Subject"), text_content=md_content.strip()
            )

        except Exception as e:
            raise FileConversionException(
                f"Could not convert MSG file '{local_path}': {str(e)}"
            )

    def _get_stream_data(
        self, msg: olefile.OleFileIO, stream_path: str
    ) -> Union[str, None]:
        """Helper to safely extract and decode stream data from the MSG file."""
        try:
            if msg.exists(stream_path):
                data = msg.openstream(stream_path).read()
                # Try UTF-16 first (common for .msg files)
                try:
                    return data.decode("utf-16-le").strip()
                except UnicodeDecodeError:
                    # Fall back to UTF-8
                    try:
                        return data.decode("utf-8").strip()
                    except UnicodeDecodeError:
                        # Last resort - ignore errors
                        return data.decode("utf-8", errors="ignore").strip()
        except Exception:
            pass
        return None


class ZipConverter(DocumentConverter):
    """Converts ZIP files to markdown by extracting and converting all contained files.

    The converter extracts the ZIP contents to a temporary directory, processes each file
    using appropriate converters based on file extensions, and then combines the results
    into a single markdown document. The temporary directory is cleaned up after processing.

    Example output format:
    ```markdown
    Content from the zip file `example.zip`:

    ## File: docs/readme.txt

    This is the content of readme.txt
    Multiple lines are preserved

    ## File: images/example.jpg

    ImageSize: 1920x1080
    DateTimeOriginal: 2024-02-15 14:30:00
    Description: A beautiful landscape photo

    ## File: data/report.xlsx

    ## Sheet1
    | Column1 | Column2 | Column3 |
    |---------|---------|---------|
    | data1   | data2   | data3   |
    | data4   | data5   | data6   |
    ```

    Key features:
    - Maintains original file structure in headings
    - Processes nested files recursively
    - Uses appropriate converters for each file type
    - Preserves formatting of converted content
    - Cleans up temporary files after processing
    """

    def convert(
        self, local_path: str, **kwargs: Any
    ) -> Union[None, DocumentConverterResult]:
        # Bail if not a ZIP
        extension = kwargs.get("file_extension", "")
        if extension.lower() != ".zip":
            return None

        # Get parent converters list if available
        parent_converters = kwargs.get("_parent_converters", [])
        if not parent_converters:
            return DocumentConverterResult(
                title=None,
                text_content=f"[ERROR] No converters available to process zip contents from: {local_path}",
            )

        extracted_zip_folder_name = (
            f"extracted_{os.path.basename(local_path).replace('.zip', '_zip')}"
        )
        extraction_dir = os.path.normpath(
            os.path.join(os.path.dirname(local_path), extracted_zip_folder_name)
        )
        md_content = f"Content from the zip file `{os.path.basename(local_path)}`:\n\n"

        try:
            # Extract the zip file safely
            with zipfile.ZipFile(local_path, "r") as zipObj:
                # Safeguard against path traversal
                for member in zipObj.namelist():
                    member_path = os.path.normpath(os.path.join(extraction_dir, member))
                    if (
                        not os.path.commonprefix([extraction_dir, member_path])
                        == extraction_dir
                    ):
                        raise ValueError(
                            f"Path traversal detected in zip file: {member}"
                        )

                # Extract all files safely
                zipObj.extractall(path=extraction_dir)

            # Process each extracted file
            for root, dirs, files in os.walk(extraction_dir):
                for name in files:
                    file_path = os.path.join(root, name)
                    relative_path = os.path.relpath(file_path, extraction_dir)

                    # Get file extension
                    _, file_extension = os.path.splitext(name)

                    # Update kwargs for the file
                    file_kwargs = kwargs.copy()
                    file_kwargs["file_extension"] = file_extension
                    file_kwargs["_parent_converters"] = parent_converters

                    # Try converting the file using available converters
                    for converter in parent_converters:
                        # Skip the zip converter to avoid infinite recursion
                        if isinstance(converter, ZipConverter):
                            continue

                        result = converter.convert(file_path, **file_kwargs)
                        if result is not None:
                            md_content += f"\n## File: {relative_path}\n\n"
                            md_content += result.text_content + "\n\n"
                            break

            # Clean up extracted files if specified
            if kwargs.get("cleanup_extracted", True):
                shutil.rmtree(extraction_dir)

            return DocumentConverterResult(title=None, text_content=md_content.strip())

        except zipfile.BadZipFile:
            return DocumentConverterResult(
                title=None,
                text_content=f"[ERROR] Invalid or corrupted zip file: {local_path}",
            )
        except ValueError as ve:
            return DocumentConverterResult(
                title=None,
                text_content=f"[ERROR] Security error in zip file {local_path}: {str(ve)}",
            )
        except Exception as e:
            return DocumentConverterResult(
                title=None,
                text_content=f"[ERROR] Failed to process zip file {local_path}: {str(e)}",
            )


class DocumentIntelligenceConverter(DocumentConverter):
    """Specialized DocumentConverter that uses Document Intelligence to extract text from documents."""

    def __init__(
        self,
        endpoint: str,
        api_version: str = "2024-07-31-preview",
    ):
        self.endpoint = endpoint
        self.api_version = api_version
        self.doc_intel_client = DocumentIntelligenceClient(
            endpoint=self.endpoint,
            api_version=self.api_version,
            credential=DefaultAzureCredential(),
        )

    def convert(
        self, local_path: str, **kwargs: Any
    ) -> Union[None, DocumentConverterResult]:
        # Bail if extension is not supported by Document Intelligence
        extension = kwargs.get("file_extension", "")
        docintel_extensions = [
            ".pdf",
            ".docx",
            ".xlsx",
            ".pptx",
            ".html",
            ".jpeg",
            ".jpg",
            ".png",
            ".bmp",
            ".tiff",
            ".heif",
        ]
        if extension.lower() not in docintel_extensions:
            return None

        # Get the bytestring for the local path
        with open(local_path, "rb") as f:
            file_bytes = f.read()

        # Certain document analysis features are not availiable for filetypes (.xlsx, .pptx, .html)
        if extension.lower() in [".xlsx", ".pptx", ".html"]:
            analysis_features = []
        else:
            analysis_features = [
                DocumentAnalysisFeature.FORMULAS,  # enable formula extraction
                DocumentAnalysisFeature.OCR_HIGH_RESOLUTION,  # enable high resolution OCR
                DocumentAnalysisFeature.STYLE_FONT,  # enable font style extraction
            ]

        # Extract the text using Azure Document Intelligence
        poller = self.doc_intel_client.begin_analyze_document(
            model_id="prebuilt-layout",
            body=AnalyzeDocumentRequest(bytes_source=file_bytes),
            features=analysis_features,
            output_content_format=CONTENT_FORMAT,  # TODO: replace with "ContentFormat.MARKDOWN" when the bug is fixed
        )
        result: AnalyzeResult = poller.result()

        # remove comments from the markdown content generated by Doc Intelligence and append to markdown string
        markdown_text = re.sub(r"<!--.*?-->", "", result.content, flags=re.DOTALL)
        return DocumentConverterResult(
            title=None,
            text_content=markdown_text,
        )


class FileConversionException(BaseException):
    pass


class UnsupportedFormatException(BaseException):
    pass


class MarkItDown:
    """(In preview) An extremely simple text-based document reader, suitable for LLM use.
    This reader will convert common file-types or webpages to Markdown."""

    def __init__(
        self,
        requests_session: Optional[requests.Session] = None,
        llm_client: Optional[Any] = None,
        llm_model: Optional[str] = None,
        style_map: Optional[str] = None,
        exiftool_path: Optional[str] = None,
        docintel_endpoint: Optional[str] = None,
        # Deprecated
        mlm_client: Optional[Any] = None,
        mlm_model: Optional[str] = None,
    ):
        if requests_session is None:
            self._requests_session = requests.Session()
        else:
            self._requests_session = requests_session

        if exiftool_path is None:
            exiftool_path = os.environ.get("EXIFTOOL_PATH")

        # Handle deprecation notices
        #############################
        if mlm_client is not None:
            if llm_client is None:
                warn(
                    "'mlm_client' is deprecated, and was renamed 'llm_client'.",
                    DeprecationWarning,
                )
                llm_client = mlm_client
                mlm_client = None
            else:
                raise ValueError(
                    "'mlm_client' is deprecated, and was renamed 'llm_client'. Do not use both at the same time. Just use 'llm_client' instead."
                )

        if mlm_model is not None:
            if llm_model is None:
                warn(
                    "'mlm_model' is deprecated, and was renamed 'llm_model'.",
                    DeprecationWarning,
                )
                llm_model = mlm_model
                mlm_model = None
            else:
                raise ValueError(
                    "'mlm_model' is deprecated, and was renamed 'llm_model'. Do not use both at the same time. Just use 'llm_model' instead."
                )
        #############################

        self._llm_client = llm_client
        self._llm_model = llm_model
        self._style_map = style_map
        self._exiftool_path = exiftool_path

        self._page_converters: List[DocumentConverter] = []

        # Register converters for successful browsing operations
        # Later registrations are tried first / take higher priority than earlier registrations
        # To this end, the most specific converters should appear below the most generic converters
        self.register_page_converter(PlainTextConverter())
        self.register_page_converter(HtmlConverter())
        self.register_page_converter(RSSConverter())
        self.register_page_converter(WikipediaConverter())
        self.register_page_converter(YouTubeConverter())
        self.register_page_converter(BingSerpConverter())
        self.register_page_converter(DocxConverter())
        self.register_page_converter(XlsxConverter())
        self.register_page_converter(XlsConverter())
        self.register_page_converter(PptxConverter())
        self.register_page_converter(WavConverter())
        self.register_page_converter(Mp3Converter())
        self.register_page_converter(ImageConverter())
        self.register_page_converter(IpynbConverter())
        self.register_page_converter(PdfConverter())
        self.register_page_converter(ZipConverter())
        self.register_page_converter(OutlookMsgConverter())

        # Register Document Intelligence converter at the top of the stack if endpoint is provided
        if docintel_endpoint is not None:
            self.register_page_converter(
                DocumentIntelligenceConverter(endpoint=docintel_endpoint)
            )

    def convert(
        self, source: Union[str, requests.Response, Path], **kwargs: Any
    ) -> DocumentConverterResult:  # TODO: deal with kwargs
        """
        Args:
            - source: can be a string representing a path either as string pathlib path object or url, or a requests.response object
            - extension: specifies the file extension to use when interpreting the file. If None, infer from source (path, uri, content-type, etc.)
        """

        # Local path or url
        if isinstance(source, str):
            if (
                source.startswith("http://")
                or source.startswith("https://")
                or source.startswith("file://")
            ):
                return self.convert_url(source, **kwargs)
            else:
                return self.convert_local(source, **kwargs)
        # Request response
        elif isinstance(source, requests.Response):
            return self.convert_response(source, **kwargs)
        elif isinstance(source, Path):
            return self.convert_local(source, **kwargs)

    def convert_local(
        self, path: Union[str, Path], **kwargs: Any
    ) -> DocumentConverterResult:  # TODO: deal with kwargs
        if isinstance(path, Path):
            path = str(path)
        # Prepare a list of extensions to try (in order of priority)
        ext = kwargs.get("file_extension")
        extensions = [ext] if ext is not None else []

        # Get extension alternatives from the path and puremagic
        base, ext = os.path.splitext(path)
        self._append_ext(extensions, ext)

        for g in self._guess_ext_magic(path):
            self._append_ext(extensions, g)

        # Convert
        return self._convert(path, extensions, **kwargs)

    # TODO what should stream's type be?
    def convert_stream(
        self, stream: Any, **kwargs: Any
    ) -> DocumentConverterResult:  # TODO: deal with kwargs
        # Prepare a list of extensions to try (in order of priority)
        ext = kwargs.get("file_extension")
        extensions = [ext] if ext is not None else []

        # Save the file locally to a temporary file. It will be deleted before this method exits
        handle, temp_path = tempfile.mkstemp()
        fh = os.fdopen(handle, "wb")
        result = None
        try:
            # Write to the temporary file
            content = stream.read()
            if isinstance(content, str):
                fh.write(content.encode("utf-8"))
            else:
                fh.write(content)
            fh.close()

            # Use puremagic to check for more extension options
            for g in self._guess_ext_magic(temp_path):
                self._append_ext(extensions, g)

            # Convert
            result = self._convert(temp_path, extensions, **kwargs)
        # Clean up
        finally:
            try:
                fh.close()
            except Exception:
                pass
            os.unlink(temp_path)

        return result

    def convert_url(
        self, url: str, **kwargs: Any
    ) -> DocumentConverterResult:  # TODO: fix kwargs type
        # Send a HTTP request to the URL
        response = self._requests_session.get(url, stream=True)
        response.raise_for_status()
        return self.convert_response(response, **kwargs)

    def convert_response(
        self, response: requests.Response, **kwargs: Any
    ) -> DocumentConverterResult:  # TODO fix kwargs type
        # Prepare a list of extensions to try (in order of priority)
        ext = kwargs.get("file_extension")
        extensions = [ext] if ext is not None else []

        # Guess from the mimetype
        content_type = response.headers.get("content-type", "").split(";")[0]
        self._append_ext(extensions, mimetypes.guess_extension(content_type))

        # Read the content disposition if there is one
        content_disposition = response.headers.get("content-disposition", "")
        m = re.search(r"filename=([^;]+)", content_disposition)
        if m:
            base, ext = os.path.splitext(m.group(1).strip("\"'"))
            self._append_ext(extensions, ext)

        # Read from the extension from the path
        base, ext = os.path.splitext(urlparse(response.url).path)
        self._append_ext(extensions, ext)

        # Save the file locally to a temporary file. It will be deleted before this method exits
        handle, temp_path = tempfile.mkstemp()
        fh = os.fdopen(handle, "wb")
        result = None
        try:
            # Download the file
            for chunk in response.iter_content(chunk_size=512):
                fh.write(chunk)
            fh.close()

            # Use puremagic to check for more extension options
            for g in self._guess_ext_magic(temp_path):
                self._append_ext(extensions, g)

            # Convert
            result = self._convert(temp_path, extensions, url=response.url, **kwargs)
        # Clean up
        finally:
            try:
                fh.close()
            except Exception:
                pass
            os.unlink(temp_path)

        return result

    def _convert(
        self, local_path: str, extensions: List[Union[str, None]], **kwargs
    ) -> DocumentConverterResult:
        error_trace = ""
        for ext in extensions + [None]:  # Try last with no extension
            for converter in self._page_converters:
                _kwargs = copy.deepcopy(kwargs)

                # Overwrite file_extension appropriately
                if ext is None:
                    if "file_extension" in _kwargs:
                        del _kwargs["file_extension"]
                else:
                    _kwargs.update({"file_extension": ext})

                # Copy any additional global options
                if "llm_client" not in _kwargs and self._llm_client is not None:
                    _kwargs["llm_client"] = self._llm_client

                if "llm_model" not in _kwargs and self._llm_model is not None:
                    _kwargs["llm_model"] = self._llm_model

                if "style_map" not in _kwargs and self._style_map is not None:
                    _kwargs["style_map"] = self._style_map

                if "exiftool_path" not in _kwargs and self._exiftool_path is not None:
                    _kwargs["exiftool_path"] = self._exiftool_path

                # Add the list of converters for nested processing
                _kwargs["_parent_converters"] = self._page_converters

                # If we hit an error log it and keep trying
                try:
                    res = converter.convert(local_path, **_kwargs)
                except Exception:
                    error_trace = ("\n\n" + traceback.format_exc()).strip()

                if res is not None:
                    # Normalize the content
                    res.text_content = "\n".join(
                        [line.rstrip() for line in re.split(r"\r?\n", res.text_content)]
                    )
                    res.text_content = re.sub(r"\n{3,}", "\n\n", res.text_content)

                    # Todo
                    return res

        # If we got this far without success, report any exceptions
        if len(error_trace) > 0:
            raise FileConversionException(
                f"Could not convert '{local_path}' to Markdown. File type was recognized as {extensions}. While converting the file, the following error was encountered:\n\n{error_trace}"
            )

        # Nothing can handle it!
        raise UnsupportedFormatException(
            f"Could not convert '{local_path}' to Markdown. The formats {extensions} are not supported."
        )

    def _append_ext(self, extensions, ext):
        """Append a unique non-None, non-empty extension to a list of extensions."""
        if ext is None:
            return
        ext = ext.strip()
        if ext == "":
            return
        # if ext not in extensions:
        extensions.append(ext)

    def _guess_ext_magic(self, path):
        """Use puremagic (a Python implementation of libmagic) to guess a file's extension based on the first few bytes."""
        # Use puremagic to guess
        try:
            guesses = puremagic.magic_file(path)

            # Fix for: https://github.com/microsoft/markitdown/issues/222
            # If there are no guesses, then try again after trimming leading ASCII whitespaces.
            # ASCII whitespace characters are those byte values in the sequence b' \t\n\r\x0b\f'
            # (space, tab, newline, carriage return, vertical tab, form feed).
            if len(guesses) == 0:
                with open(path, "rb") as file:
                    while True:
                        char = file.read(1)
                        if not char:  # End of file
                            break
                        if not char.isspace():
                            file.seek(file.tell() - 1)
                            break
                    try:
                        guesses = puremagic.magic_stream(file)
                    except puremagic.main.PureError:
                        pass

            extensions = list()
            for g in guesses:
                ext = g.extension.strip()
                if len(ext) > 0:
                    if not ext.startswith("."):
                        ext = "." + ext
                    if ext not in extensions:
                        extensions.append(ext)
            return extensions
        except FileNotFoundError:
            pass
        except IsADirectoryError:
            pass
        except PermissionError:
            pass
        return []

    def register_page_converter(self, converter: DocumentConverter) -> None:
        """Register a page text converter."""
        self._page_converters.insert(0, converter)<|MERGE_RESOLUTION|>--- conflicted
+++ resolved
@@ -33,10 +33,6 @@
 from bs4 import BeautifulSoup
 from charset_normalizer import from_path
 
-<<<<<<< HEAD
-# Override mimetype for csv to fix issue on windows
-mimetypes.add_type("text/csv", ".csv")
-=======
 # Azure imports
 from azure.ai.documentintelligence import DocumentIntelligenceClient
 from azure.ai.documentintelligence.models import (
@@ -49,7 +45,9 @@
 # TODO: currently, there is a bug in the document intelligence SDK with importing the "ContentFormat" enum.
 # This constant is a temporary fix until the bug is resolved.
 CONTENT_FORMAT = "markdown"
->>>>>>> 2a4f7bb6
+
+# Override mimetype for csv to fix issue on windows
+mimetypes.add_type("text/csv", ".csv")
 
 # Optional Transcription support
 IS_AUDIO_TRANSCRIPTION_CAPABLE = False
