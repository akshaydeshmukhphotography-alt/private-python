# SPDX-FileCopyrightText: 2024-present Adam Fourney <adamfo@microsoft.com>
#
# SPDX-License-Identifier: MIT
import sys
import argparse
<<<<<<< HEAD
from ._markitdown import MarkItDown, DocumentConverterResult
=======
from textwrap import dedent
from ._markitdown import MarkItDown
>>>>>>> c1a0d3de


def main():
    parser = argparse.ArgumentParser(
        description="Convert various file formats to markdown.",
        formatter_class=argparse.RawDescriptionHelpFormatter,
<<<<<<< HEAD
        usage="""
SYNTAX: 
    
    markitdown <OPTIONAL: FILENAME>
    If FILENAME is empty, markitdown reads from stdin.

EXAMPLE:
    
    markitdown example.pdf
    
    OR

    cat example.pdf | markitdown

    OR 

    markitdown < example.pdf
    
    OR
    
    markitdown example.pdf -o example.md
""".strip(),
=======
        usage=dedent(
            """
            SYNTAX: 
                
                markitdown <OPTIONAL: FILENAME>
                If FILENAME is empty, markitdown reads from stdin.
            
            EXAMPLE:
                
                markitdown example.pdf
                
                OR
            
                cat example.pdf | markitdown
            
                OR 
            
                markitdown < example.pdf
            """
        ).strip(),
>>>>>>> c1a0d3de
    )

    parser.add_argument("filename", nargs="?")
    parser.add_argument(
        "-o",
        "--output",
        help="Output file name. If not provided, output is written to stdout.",
    )
    args = parser.parse_args()

    if args.filename is None:
        markitdown = MarkItDown()
        result = markitdown.convert_stream(sys.stdin.buffer)
        _handle_output(args, result)
    else:
        markitdown = MarkItDown()
        result = markitdown.convert(args.filename)
        _handle_output(args, result)


def _handle_output(args, result: DocumentConverterResult):
    """Handle output to stdout or file"""
    if args.output:
        with open(args.output, "w", encoding="utf-8") as f:
            f.write(result.text_content)
    else:
        print(result.text_content)


if __name__ == "__main__":
    main()<|MERGE_RESOLUTION|>--- conflicted
+++ resolved
@@ -3,42 +3,14 @@
 # SPDX-License-Identifier: MIT
 import sys
 import argparse
-<<<<<<< HEAD
+from textwrap import dedent
 from ._markitdown import MarkItDown, DocumentConverterResult
-=======
-from textwrap import dedent
-from ._markitdown import MarkItDown
->>>>>>> c1a0d3de
 
 
 def main():
     parser = argparse.ArgumentParser(
         description="Convert various file formats to markdown.",
         formatter_class=argparse.RawDescriptionHelpFormatter,
-<<<<<<< HEAD
-        usage="""
-SYNTAX: 
-    
-    markitdown <OPTIONAL: FILENAME>
-    If FILENAME is empty, markitdown reads from stdin.
-
-EXAMPLE:
-    
-    markitdown example.pdf
-    
-    OR
-
-    cat example.pdf | markitdown
-
-    OR 
-
-    markitdown < example.pdf
-    
-    OR
-    
-    markitdown example.pdf -o example.md
-""".strip(),
-=======
         usage=dedent(
             """
             SYNTAX: 
@@ -57,9 +29,16 @@
                 OR 
             
                 markitdown < example.pdf
+                
+                OR to save to a file use
+    
+                markitdown example.pdf -o example.md
+                
+                OR
+                
+                markitdown example.pdf > example.md
             """
         ).strip(),
->>>>>>> c1a0d3de
     )
 
     parser.add_argument("filename", nargs="?")
