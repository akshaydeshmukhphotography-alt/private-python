--- conflicted
+++ resolved
@@ -120,6 +120,7 @@
     "data:image/svg+xml,%3Csvg%20width%3D",
 ]
 
+
 CSV_CP932_TEST_STRINGS = [
     "名前,年齢,住所",
     "佐藤太郎,30,東京",
@@ -167,9 +168,9 @@
             api_version=os.getenv("AZURE_OPENAI_API_VERSION"),
             azure_endpoint=os.getenv("AZURE_OPENAI_ENDPOINT")
         )
-        mlm_model="gpt-4oModel"
+        llm_model="gpt-4oModel"
           
-        markitdown = MarkItDown(mlm_client=client, mlm_model=mlm_model)
+        markitdown = MarkItDown(llm_client=client, llm_model=llm_model)
     else:
         markitdown = MarkItDown()
 
@@ -269,8 +270,6 @@
     for key in JPG_TEST_EXIFTOOL:
         target = f"{key}: {JPG_TEST_EXIFTOOL[key]}"
         assert target in result.text_content
-
-<<<<<<< HEAD
 
 def test_markitdown_deprecation() -> None:
     try:
@@ -328,14 +327,7 @@
 if __name__ == "__main__":
     """Runs this file's tests from the command line."""
     test_markitdown_remote()
-    test_markitdown_local()
+    test_markitdown_local(True)
     test_markitdown_exiftool()
     test_markitdown_deprecation()
-    test_markitdown_llm()
-=======
-if __name__ == "__main__":
-    """Runs this file's tests from the command line."""
-    test_markitdown_remote()
-    test_markitdown_local(True)
-    test_markitdown_exiftool()
->>>>>>> 14246f23
+    test_markitdown_llm()