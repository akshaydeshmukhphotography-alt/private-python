import mimetypes
import os
import re
import sys
import shutil
<<<<<<< HEAD
import asyncio
=======
>>>>>>> effde476
import traceback
import io
from dataclasses import dataclass
from importlib.metadata import entry_points
from typing import Any, List, Dict, Optional, Union, BinaryIO
from pathlib import Path
from urllib.parse import urlparse
from warnings import warn
import requests
import magika
import charset_normalizer
import codecs

from ._stream_info import StreamInfo
from ._uri_utils import parse_data_uri, file_uri_to_path

from .converters import (
    PlainTextConverter,
    HtmlConverter,
    RssConverter,
    WikipediaConverter,
    YouTubeConverter,
    IpynbConverter,
    BingSerpConverter,
    PdfConverter,
    DocxConverter,
    XlsxConverter,
    XlsConverter,
    PptxConverter,
    ImageConverter,
    AudioConverter,
    OutlookMsgConverter,
    ZipConverter,
    EpubConverter,
    DocumentIntelligenceConverter,
    CsvConverter,
)

from ._base_converter import DocumentConverter, DocumentConverterResult

from ._exceptions import (
    FileConversionException,
    UnsupportedFormatException,
    FailedConversionAttempt,
)


# Lower priority values are tried first.
PRIORITY_SPECIFIC_FILE_FORMAT = (
    0.0  # e.g., .docx, .pdf, .xlsx, Or specific pages, e.g., wikipedia
)
PRIORITY_GENERIC_FILE_FORMAT = (
    10.0  # Near catch-all converters for mimetypes like text/*, etc.
)


_plugins: Union[None, List[Any]] = None  # If None, plugins have not been loaded yet.


def _load_plugins() -> Union[None, List[Any]]:
    """Lazy load plugins, exiting early if already loaded."""
    global _plugins

    # Skip if we've already loaded plugins
    if _plugins is not None:
        return _plugins

    # Load plugins
    _plugins = []
    for entry_point in entry_points(group="markitdown.plugin"):
        try:
            _plugins.append(entry_point.load())
        except Exception:
            tb = traceback.format_exc()
            warn(f"Plugin '{entry_point.name}' failed to load ... skipping:\n{tb}")

    return _plugins


@dataclass(kw_only=True, frozen=True)
class ConverterRegistration:
    """A registration of a converter with its priority and other metadata."""

    converter: DocumentConverter
    priority: float


class MarkItDown:
    """(In preview) An extremely simple text-based document reader, suitable for LLM use.
    This reader will convert common file-types or webpages to Markdown."""

    def __init__(
        self,
        *,
        enable_builtins: Union[None, bool] = None,
        enable_plugins: Union[None, bool] = None,
        **kwargs,
    ):
        self._builtins_enabled = False
        self._plugins_enabled = False

        requests_session = kwargs.get("requests_session")
        if requests_session is None:
            self._requests_session = requests.Session()
        else:
            self._requests_session = requests_session

        self._magika = magika.Magika()

        # TODO - remove these (see enable_builtins)
        self._llm_client: Any = None
        self._llm_model: Union[str | None] = None
        self._exiftool_path: Union[str | None] = None
        self._style_map: Union[str | None] = None

        # Register the converters
        self._converters: List[ConverterRegistration] = []

        if (
            enable_builtins is None or enable_builtins
        ):  # Default to True when not specified
            self.enable_builtins(**kwargs)

        if enable_plugins:
            self.enable_plugins(**kwargs)

    def enable_builtins(self, **kwargs) -> None:
        """
        Enable and register built-in converters.
        Built-in converters are enabled by default.
        This method should only be called once, if built-ins were initially disabled.
        """
        if not self._builtins_enabled:
            # TODO: Move these into converter constructors
            self._llm_client = kwargs.get("llm_client")
            self._llm_model = kwargs.get("llm_model")
            self._exiftool_path = kwargs.get("exiftool_path")
            self._style_map = kwargs.get("style_map")

            if self._exiftool_path is None:
                self._exiftool_path = os.getenv("EXIFTOOL_PATH")

            # Still none? Check well-known paths
            if self._exiftool_path is None:
                candidate = shutil.which("exiftool")
                if candidate:
                    candidate = os.path.abspath(candidate)
                    if any(
                        d == os.path.dirname(candidate)
                        for d in [
                            "/usr/bin",
                            "/usr/local/bin",
                            "/opt",
                            "/opt/bin",
                            "/opt/local/bin",
                            "/opt/homebrew/bin",
                            "C:\\Windows\\System32",
                            "C:\\Program Files",
                            "C:\\Program Files (x86)",
                        ]
                    ):
                        self._exiftool_path = candidate

            # Register converters for successful browsing operations
            # Later registrations are tried first / take higher priority than earlier registrations
            # To this end, the most specific converters should appear below the most generic converters
            self.register_converter(
                PlainTextConverter(), priority=PRIORITY_GENERIC_FILE_FORMAT
            )
            self.register_converter(
                ZipConverter(markitdown=self), priority=PRIORITY_GENERIC_FILE_FORMAT
            )
            self.register_converter(
                HtmlConverter(), priority=PRIORITY_GENERIC_FILE_FORMAT
            )
            self.register_converter(RssConverter())
            self.register_converter(WikipediaConverter())
            self.register_converter(YouTubeConverter())
            self.register_converter(BingSerpConverter())
            self.register_converter(DocxConverter())
            self.register_converter(XlsxConverter())
            self.register_converter(XlsConverter())
            self.register_converter(PptxConverter())
            self.register_converter(AudioConverter())
            self.register_converter(ImageConverter())
            self.register_converter(IpynbConverter())
            self.register_converter(PdfConverter())
            self.register_converter(OutlookMsgConverter())
            self.register_converter(EpubConverter())
            self.register_converter(CsvConverter())

            # Register Document Intelligence converter at the top of the stack if endpoint is provided
            docintel_endpoint = kwargs.get("docintel_endpoint")
            if docintel_endpoint is not None:
                docintel_args: Dict[str, Any] = {}
                docintel_args["endpoint"] = docintel_endpoint

                docintel_credential = kwargs.get("docintel_credential")
                if docintel_credential is not None:
                    docintel_args["credential"] = docintel_credential

                docintel_types = kwargs.get("docintel_file_types")
                if docintel_types is not None:
                    docintel_args["file_types"] = docintel_types

                docintel_version = kwargs.get("docintel_api_version")
                if docintel_version is not None:
                    docintel_args["api_version"] = docintel_version

                self.register_converter(
                    DocumentIntelligenceConverter(**docintel_args),
                )

            self._builtins_enabled = True
        else:
            warn("Built-in converters are already enabled.", RuntimeWarning)

    def enable_plugins(self, **kwargs) -> None:
        """
        Enable and register converters provided by plugins.
        Plugins are disabled by default.
        This method should only be called once, if plugins were initially disabled.
        """
        if not self._plugins_enabled:
            # Load plugins
            plugins = _load_plugins()
            assert plugins is not None
            for plugin in plugins:
                try:
                    plugin.register_converters(self, **kwargs)
                except Exception:
                    tb = traceback.format_exc()
                    warn(f"Plugin '{plugin}' failed to register converters:\n{tb}")
            self._plugins_enabled = True
        else:
            warn("Plugins converters are already enabled.", RuntimeWarning)

    def convert(
        self,
        source: Union[str, requests.Response, Path, BinaryIO],
        *,
        stream_info: Optional[StreamInfo] = None,
        **kwargs: Any,
    ) -> DocumentConverterResult:  # TODO: deal with kwargs
        """
        Args:
            - source: can be a path (str or Path), url, or a requests.response object
            - stream_info: optional stream info to use for the conversion. If None, infer from source
            - kwargs: additional arguments to pass to the converter
        """

        # Local path or url
        if isinstance(source, str):
            if (
                source.startswith("http:")
                or source.startswith("https:")
                or source.startswith("file:")
                or source.startswith("data:")
            ):
                # Rename the url argument to mock_url
                # (Deprecated -- use stream_info)
                _kwargs = {k: v for k, v in kwargs.items()}
                if "url" in _kwargs:
                    _kwargs["mock_url"] = _kwargs["url"]
                    del _kwargs["url"]

                return self.convert_uri(source, stream_info=stream_info, **_kwargs)
            else:
                return self.convert_local(source, stream_info=stream_info, **kwargs)
        # Path object
        elif isinstance(source, Path):
            return self.convert_local(source, stream_info=stream_info, **kwargs)
        # Request response
        elif isinstance(source, requests.Response):
            return self.convert_response(source, stream_info=stream_info, **kwargs)
        # Binary stream
        elif (
            hasattr(source, "read")
            and callable(source.read)
            and not isinstance(source, io.TextIOBase)
        ):
            return self.convert_stream(source, stream_info=stream_info, **kwargs)
        else:
            raise TypeError(
                f"Invalid source type: {type(source)}. Expected str, requests.Response, BinaryIO."
            )

    def convert_local(
        self,
        path: Union[str, Path],
        *,
        stream_info: Optional[StreamInfo] = None,
        file_extension: Optional[str] = None,  # Deprecated -- use stream_info
        url: Optional[str] = None,  # Deprecated -- use stream_info
        **kwargs: Any,
    ) -> DocumentConverterResult:
        if isinstance(path, Path):
            path = str(path)

        # Build a base StreamInfo object from which to start guesses
        base_guess = StreamInfo(
            local_path=path,
            extension=os.path.splitext(path)[1],
            filename=os.path.basename(path),
        )

        # Extend the base_guess with any additional info from the arguments
        if stream_info is not None:
            base_guess = base_guess.copy_and_update(stream_info)

        if file_extension is not None:
            # Deprecated -- use stream_info
            base_guess = base_guess.copy_and_update(extension=file_extension)

        if url is not None:
            # Deprecated -- use stream_info
            base_guess = base_guess.copy_and_update(url=url)

        with open(path, "rb") as fh:
            guesses = self._get_stream_info_guesses(
                file_stream=fh, base_guess=base_guess
            )
            return self._convert(file_stream=fh, stream_info_guesses=guesses, **kwargs)

    def convert_stream(
        self,
        stream: BinaryIO,
        *,
        stream_info: Optional[StreamInfo] = None,
        file_extension: Optional[str] = None,  # Deprecated -- use stream_info
        url: Optional[str] = None,  # Deprecated -- use stream_info
        **kwargs: Any,
    ) -> DocumentConverterResult:
        guesses: List[StreamInfo] = []

        # Do we have anything on which to base a guess?
        base_guess = None
        if stream_info is not None or file_extension is not None or url is not None:
            # Start with a non-Null base guess
            if stream_info is None:
                base_guess = StreamInfo()
            else:
                base_guess = stream_info

            if file_extension is not None:
                # Deprecated -- use stream_info
                assert base_guess is not None  # for mypy
                base_guess = base_guess.copy_and_update(extension=file_extension)

            if url is not None:
                # Deprecated -- use stream_info
                assert base_guess is not None  # for mypy
                base_guess = base_guess.copy_and_update(url=url)

        # Check if we have a seekable stream. If not, load the entire stream into memory.
        if not stream.seekable():
            buffer = io.BytesIO()
            while True:
                chunk = stream.read(4096)
                if not chunk:
                    break
                buffer.write(chunk)
            buffer.seek(0)
            stream = buffer

        # Add guesses based on stream content
        guesses = self._get_stream_info_guesses(
            file_stream=stream, base_guess=base_guess or StreamInfo()
        )
        return self._convert(file_stream=stream, stream_info_guesses=guesses, **kwargs)

    def convert_url(
        self,
        url: str,
        *,
        stream_info: Optional[StreamInfo] = None,
        file_extension: Optional[str] = None,
        mock_url: Optional[str] = None,
        **kwargs: Any,
    ) -> DocumentConverterResult:
        """Alias for convert_uri()"""
        # convert_url will likely be deprecated in the future in favor of convert_uri
        return self.convert_uri(
            url,
            stream_info=stream_info,
            file_extension=file_extension,
            mock_url=mock_url,
            **kwargs,
        )

    def convert_uri(
        self,
        uri: str,
        *,
        stream_info: Optional[StreamInfo] = None,
        file_extension: Optional[str] = None,  # Deprecated -- use stream_info
        mock_url: Optional[
            str
        ] = None,  # Mock the request as if it came from a different URL
        **kwargs: Any,
    ) -> DocumentConverterResult:
        uri = uri.strip()

        # File URIs
        if uri.startswith("file:"):
            netloc, path = file_uri_to_path(uri)
            if netloc and netloc != "localhost":
                raise ValueError(
                    f"Unsupported file URI: {uri}. Netloc must be empty or localhost."
                )
            return self.convert_local(
                path,
                stream_info=stream_info,
                file_extension=file_extension,
                url=mock_url,
                **kwargs,
            )
        # Data URIs
        elif uri.startswith("data:"):
            mimetype, attributes, data = parse_data_uri(uri)

            base_guess = StreamInfo(
                mimetype=mimetype,
                charset=attributes.get("charset"),
            )
            if stream_info is not None:
                base_guess = base_guess.copy_and_update(stream_info)

            return self.convert_stream(
                io.BytesIO(data),
                stream_info=base_guess,
                file_extension=file_extension,
                url=mock_url,
                **kwargs,
            )
        # HTTP/HTTPS URIs
        elif uri.startswith("http:") or uri.startswith("https:"):
            response = self._requests_session.get(uri, stream=True)
            response.raise_for_status()
            return self.convert_response(
                response,
                stream_info=stream_info,
                file_extension=file_extension,
                url=mock_url,
                **kwargs,
            )
        else:
            raise ValueError(
                f"Unsupported URI scheme: {uri.split(':')[0]}. Supported schemes are: file:, data:, http:, https:"
            )

    def convert_response(
        self,
        response: requests.Response,
        *,
        stream_info: Optional[StreamInfo] = None,
        file_extension: Optional[str] = None,  # Deprecated -- use stream_info
        url: Optional[str] = None,  # Deprecated -- use stream_info
        **kwargs: Any,
    ) -> DocumentConverterResult:
        # If there is a content-type header, get the mimetype and charset (if present)
        mimetype: Optional[str] = None
        charset: Optional[str] = None

        if "content-type" in response.headers:
            parts = response.headers["content-type"].split(";")
            mimetype = parts.pop(0).strip()
            for part in parts:
                if part.strip().startswith("charset="):
                    _charset = part.split("=")[1].strip()
                    if len(_charset) > 0:
                        charset = _charset

        # If there is a content-disposition header, get the filename and possibly the extension
        filename: Optional[str] = None
        extension: Optional[str] = None
        if "content-disposition" in response.headers:
            m = re.search(r"filename=([^;]+)", response.headers["content-disposition"])
            if m:
                filename = m.group(1).strip("\"'")
                _, _extension = os.path.splitext(filename)
                if len(_extension) > 0:
                    extension = _extension

        # If there is still no filename, try to read it from the url
        if filename is None:
            parsed_url = urlparse(response.url)
            _, _extension = os.path.splitext(parsed_url.path)
            if len(_extension) > 0:  # Looks like this might be a file!
                filename = os.path.basename(parsed_url.path)
                extension = _extension

        # Create an initial guess from all this information
        base_guess = StreamInfo(
            mimetype=mimetype,
            charset=charset,
            filename=filename,
            extension=extension,
            url=response.url,
        )

        # Update with any additional info from the arguments
        if stream_info is not None:
            base_guess = base_guess.copy_and_update(stream_info)
        if file_extension is not None:
            # Deprecated -- use stream_info
            base_guess = base_guess.copy_and_update(extension=file_extension)
        if url is not None:
            # Deprecated -- use stream_info
            base_guess = base_guess.copy_and_update(url=url)

        # Read into BytesIO
        buffer = io.BytesIO()
        for chunk in response.iter_content(chunk_size=512):
            buffer.write(chunk)
        buffer.seek(0)

        # Convert
        guesses = self._get_stream_info_guesses(
            file_stream=buffer, base_guess=base_guess
        )
        return self._convert(file_stream=buffer, stream_info_guesses=guesses, **kwargs)

    def _convert(
        self, *, file_stream: BinaryIO, stream_info_guesses: List[StreamInfo], **kwargs
    ) -> DocumentConverterResult:
        res: Union[None, DocumentConverterResult] = None

        # Keep track of which converters throw exceptions
        failed_attempts: List[FailedConversionAttempt] = []

        # Create a copy of the page_converters list, sorted by priority.
        # We do this with each call to _convert because the priority of converters may change between calls.
        # The sort is guaranteed to be stable, so converters with the same priority will remain in the same order.
        sorted_registrations = sorted(self._converters, key=lambda x: x.priority)

        # Remember the initial stream position so that we can return to it
        cur_pos = file_stream.tell()

        for stream_info in stream_info_guesses + [StreamInfo()]:
            for converter_registration in sorted_registrations:
                converter = converter_registration.converter
                # Sanity check -- make sure the cur_pos is still the same
                assert (
                    cur_pos == file_stream.tell()
                ), "File stream position should NOT change between guess iterations"

                _kwargs = {k: v for k, v in kwargs.items()}

                # Copy any additional global options
                if "llm_client" not in _kwargs and self._llm_client is not None:
                    _kwargs["llm_client"] = self._llm_client

                if "llm_model" not in _kwargs and self._llm_model is not None:
                    _kwargs["llm_model"] = self._llm_model

                if "style_map" not in _kwargs and self._style_map is not None:
                    _kwargs["style_map"] = self._style_map

                if "exiftool_path" not in _kwargs and self._exiftool_path is not None:
                    _kwargs["exiftool_path"] = self._exiftool_path

                # Add the list of converters for nested processing
                _kwargs["_parent_converters"] = self._converters

                # Add legaxy kwargs
                if stream_info is not None:
                    if stream_info.extension is not None:
                        _kwargs["file_extension"] = stream_info.extension

                    if stream_info.url is not None:
                        _kwargs["url"] = stream_info.url

                # Check if the converter will accept the file, and if so, try to convert it
                _accepts = False
                try:
                    _accepts = converter.accepts(file_stream, stream_info, **_kwargs)
                except NotImplementedError:
                    pass

                # accept() should not have changed the file stream position
                assert (
                    cur_pos == file_stream.tell()
                ), f"{type(converter).__name__}.accept() should NOT change the file_stream position"

                # Attempt the conversion
                if _accepts:
                    try:
                        res = converter.convert(file_stream, stream_info, **_kwargs)
                    except Exception:
                        failed_attempts.append(
                            FailedConversionAttempt(
                                converter=converter, exc_info=sys.exc_info()
                            )
                        )
                    finally:
                        file_stream.seek(cur_pos)

                if asyncio.iscoroutine(res):
                    return res

                if res is not None:
                    # Normalize the content
                    res.text_content = "\n".join(
                        [line.rstrip() for line in re.split(r"\r?\n", res.text_content)]
                    )
                    res.text_content = re.sub(r"\n{3,}", "\n\n", res.text_content)
                    return res

        # If we got this far without success, report any exceptions
        if len(failed_attempts) > 0:
            raise FileConversionException(attempts=failed_attempts)

        # Nothing can handle it!
        raise UnsupportedFormatException(
            "Could not convert stream to Markdown. No converter attempted a conversion, suggesting that the filetype is simply not supported."
        )

    def register_page_converter(self, converter: DocumentConverter) -> None:
        """DEPRECATED: User register_converter instead."""
        warn(
            "register_page_converter is deprecated. Use register_converter instead.",
            DeprecationWarning,
        )
        self.register_converter(converter)

    def register_converter(
        self,
        converter: DocumentConverter,
        *,
        priority: float = PRIORITY_SPECIFIC_FILE_FORMAT,
    ) -> None:
        """
        Register a DocumentConverter with a given priority.

        Priorities work as follows: By default, most converters get priority
        DocumentConverter.PRIORITY_SPECIFIC_FILE_FORMAT (== 0). The exception
        is the PlainTextConverter, HtmlConverter, and ZipConverter, which get
        priority PRIORITY_SPECIFIC_FILE_FORMAT (== 10), with lower values
        being tried first (i.e., higher priority).

        Just prior to conversion, the converters are sorted by priority, using
        a stable sort. This means that converters with the same priority will
        remain in the same order, with the most recently registered converters
        appearing first.

        We have tight control over the order of built-in converters, but
        plugins can register converters in any order. The registration's priority
        field reasserts some control over the order of converters.

        Plugins can register converters with any priority, to appear before or
        after the built-ins. For example, a plugin with priority 9 will run
        before the PlainTextConverter, but after the built-in converters.
        """
        self._converters.insert(
            0, ConverterRegistration(converter=converter, priority=priority)
        )

    def _get_stream_info_guesses(
        self, file_stream: BinaryIO, base_guess: StreamInfo
    ) -> List[StreamInfo]:
        """
        Given a base guess, attempt to guess or expand on the stream info using the stream content (via magika).
        """
        guesses: List[StreamInfo] = []

        # Enhance the base guess with information based on the extension or mimetype
        enhanced_guess = base_guess.copy_and_update()

        # If there's an extension and no mimetype, try to guess the mimetype
        if base_guess.mimetype is None and base_guess.extension is not None:
            _m, _ = mimetypes.guess_type(
                "placeholder" + base_guess.extension, strict=False
            )
            if _m is not None:
                enhanced_guess = enhanced_guess.copy_and_update(mimetype=_m)

        # If there's a mimetype and no extension, try to guess the extension
        if base_guess.mimetype is not None and base_guess.extension is None:
            _e = mimetypes.guess_all_extensions(base_guess.mimetype, strict=False)
            if len(_e) > 0:
                enhanced_guess = enhanced_guess.copy_and_update(extension=_e[0])

        # Call magika to guess from the stream
        cur_pos = file_stream.tell()
        try:
            result = self._magika.identify_stream(file_stream)
            if result.status == "ok" and result.prediction.output.label != "unknown":
                # If it's text, also guess the charset
                charset = None
                if result.prediction.output.is_text:
                    # Read the first 4k to guess the charset
                    file_stream.seek(cur_pos)
                    stream_page = file_stream.read(4096)
                    charset_result = charset_normalizer.from_bytes(stream_page).best()

                    if charset_result is not None:
                        charset = self._normalize_charset(charset_result.encoding)

                # Normalize the first extension listed
                guessed_extension = None
                if len(result.prediction.output.extensions) > 0:
                    guessed_extension = "." + result.prediction.output.extensions[0]

                # Determine if the guess is compatible with the base guess
                compatible = True
                if (
                    base_guess.mimetype is not None
                    and base_guess.mimetype != result.prediction.output.mime_type
                ):
                    compatible = False

                if (
                    base_guess.extension is not None
                    and base_guess.extension.lstrip(".")
                    not in result.prediction.output.extensions
                ):
                    compatible = False

                if (
                    base_guess.charset is not None
                    and self._normalize_charset(base_guess.charset) != charset
                ):
                    compatible = False

                if compatible:
                    # Add the compatible base guess
                    guesses.append(
                        StreamInfo(
                            mimetype=base_guess.mimetype
                            or result.prediction.output.mime_type,
                            extension=base_guess.extension or guessed_extension,
                            charset=base_guess.charset or charset,
                            filename=base_guess.filename,
                            local_path=base_guess.local_path,
                            url=base_guess.url,
                        )
                    )
                else:
                    # The magika guess was incompatible with the base guess, so add both guesses
                    guesses.append(enhanced_guess)
                    guesses.append(
                        StreamInfo(
                            mimetype=result.prediction.output.mime_type,
                            extension=guessed_extension,
                            charset=charset,
                            filename=base_guess.filename,
                            local_path=base_guess.local_path,
                            url=base_guess.url,
                        )
                    )
            else:
                # There were no other guesses, so just add the base guess
                guesses.append(enhanced_guess)
        finally:
            file_stream.seek(cur_pos)

        return guesses

    def _normalize_charset(self, charset: str | None) -> str | None:
        """
        Normalize a charset string to a canonical form.
        """
        if charset is None:
            return None
        try:
            return codecs.lookup(charset).name
        except LookupError:
            return charset<|MERGE_RESOLUTION|>--- conflicted
+++ resolved
@@ -3,10 +3,7 @@
 import re
 import sys
 import shutil
-<<<<<<< HEAD
 import asyncio
-=======
->>>>>>> effde476
 import traceback
 import io
 from dataclasses import dataclass
