import contextlib
import sys
<<<<<<< HEAD
from collections.abc import AsyncIterator
from typing import Any
=======
>>>>>>> cb421cf9
from mcp.server.fastmcp import FastMCP
from starlette.applications import Starlette
from mcp.server.sse import SseServerTransport
from starlette.requests import Request
from starlette.routing import Mount, Route
from starlette.types import Receive, Scope, Send
from mcp.server import Server
from mcp.server.streamable_http_manager import StreamableHTTPSessionManager
from markitdown import MarkItDown
import uvicorn

# Initialize FastMCP server for MarkItDown (SSE)
mcp = FastMCP("markitdown")


@mcp.tool()
async def convert_to_markdown(uri: str) -> str:
    """Convert a resource described by an http:, https:, file: or data: URI to markdown"""
    return MarkItDown().convert_uri(uri).markdown


def create_starlette_app(mcp_server: Server, *, debug: bool = False) -> Starlette:
    sse = SseServerTransport("/messages/")
    session_manager = StreamableHTTPSessionManager(
        app=mcp_server,
        event_store=None,
        json_response=True,
        stateless=True,
    )

    async def handle_sse(request: Request) -> None:
        async with sse.connect_sse(
            request.scope,
            request.receive,
            request._send,
        ) as (read_stream, write_stream):
            await mcp_server.run(
                read_stream,
                write_stream,
                mcp_server.create_initialization_options(),
            )

    async def handle_streamable_http(
        scope: Scope, receive: Receive, send: Send
    ) -> None:
        await session_manager.handle_request(scope, receive, send)

    @contextlib.asynccontextmanager
    async def lifespan(app: Starlette) -> AsyncIterator[None]:
        """Context manager for session manager."""
        async with session_manager.run():
            print("Application started with StreamableHTTP session manager!")
            try:
                yield
            finally:
                print("Application shutting down...")

    return Starlette(
        debug=debug,
        routes=[
            Route("/sse", endpoint=handle_sse),
            Mount("/mcp", app=handle_streamable_http),
            Mount("/messages/", app=sse.handle_post_message),
        ],
        lifespan=lifespan,
    )


# Main entry point
def main():
    import argparse

    mcp_server = mcp._mcp_server

    parser = argparse.ArgumentParser(description="Run MCP SSE-based MarkItDown server")

    parser.add_argument(
        "--sse",
        action="store_true",
        help="Run the server with SSE transport rather than STDIO (default: False)",
    )
    parser.add_argument(
        "--host", default=None, help="Host to bind to (default: 127.0.0.1)"
    )
    parser.add_argument(
        "--port", type=int, default=None, help="Port to listen on (default: 3001)"
    )
    args = parser.parse_args()

    if not args.sse and (args.host or args.port):
        parser.error("Host and port arguments are only valid when using SSE transport.")
        sys.exit(1)

    if args.sse:
        starlette_app = create_starlette_app(mcp_server, debug=True)
        uvicorn.run(
            starlette_app,
            host=args.host if args.host else "127.0.0.1",
            port=args.port if args.port else 3001,
        )
    else:
        mcp.run()


if __name__ == "__main__":
    main()<|MERGE_RESOLUTION|>--- conflicted
+++ resolved
@@ -1,10 +1,6 @@
 import contextlib
 import sys
-<<<<<<< HEAD
 from collections.abc import AsyncIterator
-from typing import Any
-=======
->>>>>>> cb421cf9
 from mcp.server.fastmcp import FastMCP
 from starlette.applications import Starlette
 from mcp.server.sse import SseServerTransport
