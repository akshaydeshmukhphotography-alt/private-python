--- conflicted
+++ resolved
@@ -127,12 +127,7 @@
 
 ## Security Considerations
 
-<<<<<<< HEAD
-The server does not support authentication, and runs with the privileges of the user running it. For this reason, when running in SSE mode, it is recommended to run the server bound to `localhost` (default).
-=======
-The server does not support authentication, and runs with the privileges if the user running it. For this reason, when running in SSE or Streamable HTTP mode, it is recommended to run the server bound to `localhost` (default).
->>>>>>> f8b60b54
-
+The server does not support authentication, and runs with the privileges of the user running it. For this reason, when running in SSE or Streamable HTTP mode, it is recommended to run the server bound to `localhost` (default).
 
 ## Trademarks
 
